--- conflicted
+++ resolved
@@ -1,27 +1,19 @@
-FROM python:3.11-slim
-
-
-WORKDIR /app
-
-
-<<<<<<< HEAD
-=======
-COPY requirements.txt .
->>>>>>> c74a210c
-RUN pip install --no-cache-dir -r requirements.txt
-
-
-COPY app/ ./app/
-COPY .env* ./
-
-
-EXPOSE 8000
-
-
-<<<<<<< HEAD
-CMD ["uvicorn", "app.main:app", "--host", "0.0.0.0", "--port", "8000"]
-=======
-
-CMD ["uvicorn", "app.main:app", "--host", "0.0.0.0", "--port", "8000"]
-
->>>>>>> c74a210c
+FROM python:3.11-slim
+
+
+WORKDIR /app
+
+
+COPY requirements.txt .
+RUN pip install --no-cache-dir -r requirements.txt
+
+
+COPY app/ ./app/
+COPY .env* ./
+
+
+EXPOSE 8000
+
+
+
+CMD ["uvicorn", "app.main:app", "--host", "0.0.0.0", "--port", "8000"]